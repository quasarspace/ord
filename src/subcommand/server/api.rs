--- conflicted
+++ resolved
@@ -456,24 +456,6 @@
 pub(crate) async fn ord_inscription_by_txid(
   Extension(index): Extension<Arc<Index>>,
   Path(txid): Path<String>,
-<<<<<<< HEAD
-) -> ApiResult<Brc20Transaction> {
-  log::debug!("rpc: get brc20_tx: {}", txid);
-  let txid = bitcoin::Txid::from_str(&txid).map_err(|e| ApiError::bad_request(e.to_string()))?;
-
-  let tx_info = index
-    .get_transaction_info(&txid)?
-    .ok_or_api_not_found("tx not found")?;
-
-  let tx = tx_info
-    .transaction()
-    .map_err(|e| ApiError::internal(e.to_string()))?;
-
-  let operations = operation::get_brc20_operations(Extension(index), &tx)?;
-
-  if operations.is_empty() {
-    return Err(ApiError::not_found("brc20 operation not found"));
-=======
 ) -> Json<ApiResponse<TxInscriptionInfo>> {
   log::debug!("rpc: get inscriptions by txid: {}", txid);
   let txid = match bitcoin::Txid::from_str(&txid) {
@@ -499,35 +481,18 @@
 pub(crate) async fn brc20_tx(
   Extension(index): Extension<Arc<Index>>,
   Path(txid): Path<String>,
-) -> Json<ApiResponse<TxInscriptionInfo>> {
+) -> ApiResult<TxInscriptionInfo> {
   log::debug!("rpc: get brc20_tx: {}", txid);
-  let txid = match bitcoin::Txid::from_str(&txid) {
-    Ok(txid) => txid,
-    Err(err) => return Json(ApiResponse::api_err(&ApiError::BadRequest(err.to_string()))),
-  };
-
-  let tx_info = match get_operations_by_txid(Extension(index), &txid) {
-    Ok(info) => info,
-    Err(err) => return Json(ApiResponse::api_err(&ApiError::Internal(err.to_string()))),
-  };
+  let txid = bitcoin::Txid::from_str(&txid).map_err(|e| ApiError::bad_request(e.to_string()))?;
+
+  let tx_info = get_operations_by_txid(Extension(index), &txid)?;
 
   if tx_info.inscriptions.is_empty() {
-    return Json(ApiResponse::api_err(&ApiError::not_found(
-      "brc20 operation not found",
-    )));
->>>>>>> 4a13dc21
-  }
-
-<<<<<<< HEAD
-  Ok(Json(ApiResponse::ok(Brc20Transaction {
-    txid: txid.to_string(),
-    isconfirmed: tx_info.confirmations.is_some(),
-    operations,
-  })))
-=======
+    return Err(ApiError::not_found("brc20 operation not found"));
+  }
+
   log::debug!("rpc: get brc20_tx: {} {:?}", txid, tx_info);
-  Json(ApiResponse::ok(tx_info))
->>>>>>> 4a13dc21
+  Ok(Json(ApiResponse::ok(tx_info)))
 }
 
 pub(crate) async fn brc20_tx_events(
