--- conflicted
+++ resolved
@@ -50,6 +50,7 @@
   #[clap(long, help = "Don't sign or broadcast transactions.")]
   pub(crate) dry_run: bool,
   #[clap(long, help = "Send inscription to <DESTINATION>.")]
+  pub(crate) destination: Option<Address<NetworkUnchecked>>,
   pub(crate) destination: Option<Address>,
   #[clap(
     long,
@@ -57,15 +58,7 @@
   )]
   pub(crate) postage: Option<Amount>,
   pub(crate) destination: Option<Address<NetworkUnchecked>>,
-<<<<<<< HEAD
-  #[clap(
-    long,
-    help = "Amount of postage to include in the inscription. Default `10000 sats`"
-  )]
-  pub(crate) postage: Option<Amount>,
-=======
-
->>>>>>> ca24f89b
+
 }
 
 impl Inscribe {
