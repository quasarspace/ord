use {super::*, crate::wallet::Wallet};

#[derive(Debug, Parser)]
pub(crate) struct Send {
  address: Address<NetworkUnchecked>,
  outgoing: Outgoing,
  #[clap(long, help = "Use fee rate of <FEE_RATE> sats/vB")]
  fee_rate: FeeRate,
}

#[derive(Serialize, Deserialize)]
pub struct Output {
  pub transaction: Txid,
}

#[derive(Serialize, Deserialize)]
pub struct SendAllOutput {
  pub txid: Txid,
  pub complete: bool,
}

impl Send {
  pub(crate) fn run(self, options: Options) -> Result {
    let address = self.address.require_network(options.chain().network())?;

    let index = Index::open(&options)?;
    index.update()?;

    let client = options.bitcoin_rpc_client_for_wallet_command(false)?;

    let unspent_outputs = index.get_unspent_outputs(Wallet::load(&options)?)?;

    let inscriptions = index.get_inscriptions(None)?;

    let satpoint = match self.outgoing {
      Outgoing::SatPoint(satpoint) => {
        for inscription_satpoint in inscriptions.keys() {
          if satpoint == *inscription_satpoint {
            bail!("inscriptions must be sent by inscription ID");
          }
        }
        satpoint
      }
      Outgoing::InscriptionId(id) => index
        .get_inscription_satpoint_by_id(id)?
        .ok_or_else(|| anyhow!("Inscription {id} not found"))?,
      Outgoing::Amount(amount) => {
<<<<<<< HEAD
        self.send_amount(amount, &client, inscriptions, unspent_outputs)?;
        return Ok(());
      }
      Outgoing::All => {
        self.send_all_or_max(&client, inscriptions, unspent_outputs)?;
        return Ok(());
      }
      Outgoing::Max => {
        self.send_all_or_max(&client, inscriptions, unspent_outputs)?;
=======
        let all_inscription_outputs = inscriptions
          .keys()
          .map(|satpoint| satpoint.outpoint)
          .collect::<HashSet<OutPoint>>();

        let wallet_inscription_outputs = unspent_outputs
          .keys()
          .filter(|utxo| all_inscription_outputs.contains(utxo))
          .cloned()
          .collect::<Vec<OutPoint>>();

        if !client.lock_unspent(&wallet_inscription_outputs)? {
          bail!("failed to lock ordinal UTXOs");
        }

        let txid = client.send_to_address(&address, amount, None, None, None, None, None, None)?;

        print_json(Output { transaction: txid })?;

>>>>>>> 9c168015
        return Ok(());
      }
    };

    let change = [
      get_change_address(&client, &options)?,
      get_change_address(&client, &options)?,
    ];

    let unsigned_transaction = TransactionBuilder::build_transaction_with_postage(
      satpoint,
      inscriptions,
      unspent_outputs,
      address,
      change,
      self.fee_rate,
    )?;

    let signed_tx = client
      .sign_raw_transaction_with_wallet(&unsigned_transaction, None, None)?
      .hex;

    let txid = client.send_raw_transaction(&signed_tx)?;

    println!("{txid}");

    Ok(())
  }

  fn send_amount(
    self,
    amount: Amount,
    client: &Client,
    inscriptions: BTreeMap<SatPoint, InscriptionId>,
    unspent_outputs: BTreeMap<bitcoin::OutPoint, bitcoin::Amount>,
  ) -> Result {
    Self::lock_inscriptions(client, inscriptions, unspent_outputs)?;
    let txid = client.call(
      "sendtoaddress",
      &[
        self.address.to_string().into(),      //  1. address
        amount.to_btc().into(),               //  2. amount
        serde_json::Value::Null,              //  3. comment
        serde_json::Value::Null,              //  4. comment_to
        serde_json::Value::Null,              //  5. subtractfeefromamount
        serde_json::Value::Null,              //  6. replaceable
        serde_json::Value::Null,              //  7. conf_target
        serde_json::Value::Null,              //  8. estimate_mode
        serde_json::Value::Null,              //  9. avoid_reuse
        self.fee_rate.fee(1).to_sat().into(), // 10. fee_rate
      ],
    )?;
    print_json(Output { transaction: txid })?;
    Ok(())
  }

  fn send_all_or_max(
    self,
    client: &Client,
    inscriptions: BTreeMap<SatPoint, InscriptionId>,
    unspent_outputs: BTreeMap<bitcoin::OutPoint, bitcoin::Amount>,
  ) -> Result {
    Self::lock_inscriptions(client, inscriptions, unspent_outputs)?;
    let result: SendAllOutput = client.call(
      "sendall",
      &[
        vec![serde_json::to_value((self.address).to_string())?].into(), //  1. recipients
        serde_json::Value::Null, //                                         2. conf_target
        serde_json::Value::Null, //                                         3. estimate_mode
        self.fee_rate.fee(1).to_sat().into(), //                            4. fee_rate
        serde_json::from_str(if self.outgoing == Outgoing::Max {
          "{\"send_max\": true}" //                                         5. options
        } else {
          "{\"send_max\": false}"
        })?,
      ],
    )?;
    print_json(result)?;
    Ok(())
  }

  fn lock_inscriptions(
    client: &Client,
    inscriptions: BTreeMap<SatPoint, InscriptionId>,
    unspent_outputs: BTreeMap<bitcoin::OutPoint, bitcoin::Amount>,
  ) -> Result {
    let all_inscription_outputs = inscriptions
      .keys()
      .map(|satpoint| satpoint.outpoint)
      .collect::<HashSet<OutPoint>>();

    let wallet_inscription_outputs = unspent_outputs
      .keys()
      .filter(|utxo| all_inscription_outputs.contains(utxo))
      .cloned()
      .collect::<Vec<OutPoint>>();

    if !client.lock_unspent(&wallet_inscription_outputs)? {
      bail!("failed to lock ordinal UTXOs");
    }

    Ok(())
  }
}<|MERGE_RESOLUTION|>--- conflicted
+++ resolved
@@ -21,7 +21,7 @@
 
 impl Send {
   pub(crate) fn run(self, options: Options) -> Result {
-    let address = self.address.require_network(options.chain().network())?;
+    let address = self.address.clone().require_network(options.chain().network())?;
 
     let index = Index::open(&options)?;
     index.update()?;
@@ -45,37 +45,13 @@
         .get_inscription_satpoint_by_id(id)?
         .ok_or_else(|| anyhow!("Inscription {id} not found"))?,
       Outgoing::Amount(amount) => {
-<<<<<<< HEAD
-        self.send_amount(amount, &client, inscriptions, unspent_outputs)?;
+        Self::lock_inscriptions(&client, inscriptions, unspent_outputs)?;
+        let txid = client.send_to_address(&address, amount, None, None, None, None, None, None)?;
+        print_json(Output { transaction: txid })?;
         return Ok(());
       }
-      Outgoing::All => {
-        self.send_all_or_max(&client, inscriptions, unspent_outputs)?;
-        return Ok(());
-      }
-      Outgoing::Max => {
-        self.send_all_or_max(&client, inscriptions, unspent_outputs)?;
-=======
-        let all_inscription_outputs = inscriptions
-          .keys()
-          .map(|satpoint| satpoint.outpoint)
-          .collect::<HashSet<OutPoint>>();
-
-        let wallet_inscription_outputs = unspent_outputs
-          .keys()
-          .filter(|utxo| all_inscription_outputs.contains(utxo))
-          .cloned()
-          .collect::<Vec<OutPoint>>();
-
-        if !client.lock_unspent(&wallet_inscription_outputs)? {
-          bail!("failed to lock ordinal UTXOs");
-        }
-
-        let txid = client.send_to_address(&address, amount, None, None, None, None, None, None)?;
-
-        print_json(Output { transaction: txid })?;
-
->>>>>>> 9c168015
+      Outgoing::All | Outgoing::Max => {
+        self.send_all_or_max(&client, &address, inscriptions, unspent_outputs)?;
         return Ok(());
       }
     };
@@ -89,7 +65,7 @@
       satpoint,
       inscriptions,
       unspent_outputs,
-      address,
+      address.clone(),
       change,
       self.fee_rate,
     )?;
@@ -105,36 +81,10 @@
     Ok(())
   }
 
-  fn send_amount(
-    self,
-    amount: Amount,
+  fn send_all_or_max(
+    &self,
     client: &Client,
-    inscriptions: BTreeMap<SatPoint, InscriptionId>,
-    unspent_outputs: BTreeMap<bitcoin::OutPoint, bitcoin::Amount>,
-  ) -> Result {
-    Self::lock_inscriptions(client, inscriptions, unspent_outputs)?;
-    let txid = client.call(
-      "sendtoaddress",
-      &[
-        self.address.to_string().into(),      //  1. address
-        amount.to_btc().into(),               //  2. amount
-        serde_json::Value::Null,              //  3. comment
-        serde_json::Value::Null,              //  4. comment_to
-        serde_json::Value::Null,              //  5. subtractfeefromamount
-        serde_json::Value::Null,              //  6. replaceable
-        serde_json::Value::Null,              //  7. conf_target
-        serde_json::Value::Null,              //  8. estimate_mode
-        serde_json::Value::Null,              //  9. avoid_reuse
-        self.fee_rate.fee(1).to_sat().into(), // 10. fee_rate
-      ],
-    )?;
-    print_json(Output { transaction: txid })?;
-    Ok(())
-  }
-
-  fn send_all_or_max(
-    self,
-    client: &Client,
+    address: &Address,
     inscriptions: BTreeMap<SatPoint, InscriptionId>,
     unspent_outputs: BTreeMap<bitcoin::OutPoint, bitcoin::Amount>,
   ) -> Result {
@@ -142,7 +92,7 @@
     let result: SendAllOutput = client.call(
       "sendall",
       &[
-        vec![serde_json::to_value((self.address).to_string())?].into(), //  1. recipients
+        vec![serde_json::to_value(address.to_string())?].into(), //  1. recipients
         serde_json::Value::Null, //                                         2. conf_target
         serde_json::Value::Null, //                                         3. estimate_mode
         self.fee_rate.fee(1).to_sat().into(), //                            4. fee_rate
