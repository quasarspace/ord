--- conflicted
+++ resolved
@@ -516,8 +516,6 @@
       .checked_sub(tx.output.iter().map(|txout| txout.value).sum::<u64>())
       .unwrap()
   }
-<<<<<<< HEAD
-=======
 }
 
 #[derive(PartialEq, Debug, Copy, Clone, Serialize, Deserialize)]
@@ -607,5 +605,4 @@
 
     Ok(inscriptions)
   }
->>>>>>> b50b5360
 }