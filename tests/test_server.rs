--- conflicted
+++ resolved
@@ -35,11 +35,7 @@
       .port();
 
     let child = Command::new(executable_path("ord")).args(format!(
-<<<<<<< HEAD
-      "--rpc-url {} --p2p-port {} --bitcoin-data-dir {} --data-dir {} {} server --http-port {port} --address 127.0.0.1",
-=======
-      "--rpc-url {} --bitcoin-data-dir {} --data-dir {} {} server {} --http-port {port} --address 127.0.0.1",
->>>>>>> 8cdcca77
+      "--rpc-url {} --p2p-port {} --bitcoin-data-dir {} --data-dir {} {} server --http-port {port} --address 127.0.0.1 {}",
       rpc_server.url(),
       rpc_server.p2p_port(),
       tempdir.path().display(),
